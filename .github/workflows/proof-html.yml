<<<<<<< HEAD
name: Proof HTML
on:
  push:
  workflow_dispatch:

jobs:
  build:
    runs-on: ubuntu-latest
    steps:
      - uses: anishathalye/proof-html@c8e53e4d5b3b9a4c9b1b7a4b7e9f9a7d8e6a1c2e
        with:
          directory: ./
=======
# Workflow for Proof HTML\n\nname: Proof HTML\n\non: [push]\n\njobs:\n  proof:\n    runs-on: ubuntu-latest\n    steps:\n      - name: Checkout code\n        uses: actions/checkout@v2\n      - name: Run Proof HTML\n        uses: anishathalye/proof-html@a9d0d45f4e7159adc6a3b48d07d2de8915e52aea\
>>>>>>> e32d92fe
<|MERGE_RESOLUTION|>--- conflicted
+++ resolved
@@ -1,16 +1,16 @@
-<<<<<<< HEAD
 name: Proof HTML
+
 on:
   push:
   workflow_dispatch:
 
 jobs:
-  build:
+  proof:
     runs-on: ubuntu-latest
     steps:
-      - uses: anishathalye/proof-html@c8e53e4d5b3b9a4c9b1b7a4b7e9f9a7d8e6a1c2e
+      - name: Checkout code
+        uses: actions/checkout@v2
+      - name: Run Proof HTML
+        uses: anishathalye/proof-html@c8e53e4d5b3b9a4c9b1b7a4b7e9f9a7d8e6a1c2e
         with:
-          directory: ./
-=======
-# Workflow for Proof HTML\n\nname: Proof HTML\n\non: [push]\n\njobs:\n  proof:\n    runs-on: ubuntu-latest\n    steps:\n      - name: Checkout code\n        uses: actions/checkout@v2\n      - name: Run Proof HTML\n        uses: anishathalye/proof-html@a9d0d45f4e7159adc6a3b48d07d2de8915e52aea\
->>>>>>> e32d92fe
+          directory: ./