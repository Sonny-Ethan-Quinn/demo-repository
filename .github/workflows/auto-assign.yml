--- conflicted
+++ resolved
@@ -1,25 +1,22 @@
 name: Auto Assign
+
 on:
   issues:
     types: [opened]
   pull_request:
     types: [opened]
+
 jobs:
   run:
     runs-on: ubuntu-latest
     permissions:
       issues: write
       pull-requests: write
+
     steps:
-<<<<<<< HEAD
-    - name: 'Auto-assign issue'
-      uses: pozil/auto-assign-issue@e5c2c5a5f7e1f2a7fa64d7e5b3bcb5f0a9d6e1e2
-      with:
-=======
-      - name: 'Auto-assign issue'
-        uses: pozil/auto-assign-issue@v1.14.0
+      - name: Auto-assign issue
+        uses: pozil/auto-assign-issue@e5c2c5a5f7e1f2a7fa64d7e5b3bcb5f0a9d6e1e2
         with:
->>>>>>> e32d92fe
           repo-token: ${{ secrets.GITHUB_TOKEN }}
           assignees: sonnyquinn24
-          numOfAssignee: 1+          numOfAssignee: 1
