const { expect } = require("chai");
const { ethers } = require("hardhat");

describe("SEQToken Security Tests", function () {
  let SEQToken;
  let token;
  let deployer;
  let owner;
  let ico;
  let addr1;
  let addr2;
  let addrs;

  beforeEach(async function () {
    SEQToken = await ethers.getContractFactory("SEQToken");
    [deployer, owner, ico, addr1, addr2, ...addrs] = await ethers.getSigners();
    
<<<<<<< HEAD
    // Deploy with 740,000 total supply (leaving 10,000 for minting tests), distributed 10% to owner, 90% to ico
    const totalSupply = ethers.utils.parseEther("740000");
=======
    // Deploy with 100 million total supply, distributed 10% to owner, 90% to ico
    const totalSupply = ethers.utils.parseEther("100000000");
>>>>>>> dced4b75
    token = await SEQToken.deploy(totalSupply, owner.address, ico.address);
  });

  describe("Deployment", function () {
    it("Should deploy with correct total supply and distribution", async function () {
<<<<<<< HEAD
      const totalSupply = ethers.utils.parseEther("740000");
      const expectedOwnerAmount = ethers.utils.parseEther("74000"); // 10%
      const expectedIcoAmount = ethers.utils.parseEther("666000");   // 90%
=======
      const totalSupply = ethers.utils.parseEther("100000000");
      const expectedOwnerAmount = ethers.utils.parseEther("10000000"); // 10%
      const expectedIcoAmount = ethers.utils.parseEther("90000000");   // 90%
>>>>>>> dced4b75
      
      expect(await token.totalSupply()).to.equal(totalSupply);
      expect(await token.balanceOf(owner.address)).to.equal(expectedOwnerAmount);
      expect(await token.balanceOf(ico.address)).to.equal(expectedIcoAmount);
    });

    it("Should set correct owner", async function () {
      expect(await token.owner()).to.equal(owner.address);
    });

    it("Should have correct token details", async function () {
      expect(await token.name()).to.equal("SEQ Token");
      expect(await token.symbol()).to.equal("SEQ");
      expect(await token.decimals()).to.equal(18);
    });

    it("Should set max supply correctly", async function () {
<<<<<<< HEAD
      const maxSupply = ethers.utils.parseEther("750000"); // 750,000 tokens
=======
      const maxSupply = ethers.utils.parseEther("1000000000"); // 1 billion
>>>>>>> dced4b75
      expect(await token.MAX_SUPPLY()).to.equal(maxSupply);
    });

    it("Should reject deployment with zero addresses", async function () {
<<<<<<< HEAD
      const totalSupply = ethers.utils.parseEther("750000");
=======
      const totalSupply = ethers.utils.parseEther("100000000");
>>>>>>> dced4b75
      
      await expect(
        SEQToken.deploy(totalSupply, ethers.constants.AddressZero, ico.address)
      ).to.be.revertedWith("Owner address cannot be zero");
      
      await expect(
        SEQToken.deploy(totalSupply, owner.address, ethers.constants.AddressZero)
      ).to.be.revertedWith("ICO address cannot be zero");
    });

    it("Should reject deployment with supply exceeding max", async function () {
      const maxSupply = await token.MAX_SUPPLY();
      const excessiveSupply = maxSupply + 1n;
      
      await expect(
        SEQToken.deploy(excessiveSupply, owner.address, ico.address)
      ).to.be.revertedWith("Total supply exceeds maximum");
    });
  });

  describe("Honeypot Prevention Tests", function () {
    it("Should allow normal transfers without restrictions", async function () {
      const amount = ethers.utils.parseEther("1000");
      
      // Transfer from owner to addr1 (owner has 10% of tokens)
      await token.connect(owner).transfer(addr1.address, amount);
      expect(await token.balanceOf(addr1.address)).to.equal(amount);
      
      // Transfer from addr1 to addr2
      await token.connect(addr1).transfer(addr2.address, amount);
      expect(await token.balanceOf(addr2.address)).to.equal(amount);
      expect(await token.balanceOf(addr1.address)).to.equal(0);
    });

    it("Should not have any transfer fees or taxes", async function () {
      const amount = ethers.utils.parseEther("1000");
      
      // Check getTransferAmount returns full amount
      expect(await token.getTransferAmount(amount)).to.equal(amount);
      
      // Check transfer tax is 0
      expect(await token.getTransferTax()).to.equal(0);
      
      // Actual transfer should send full amount (owner has tokens)
      await token.connect(owner).transfer(addr1.address, amount);
      expect(await token.balanceOf(addr1.address)).to.equal(amount);
    });

    it("Should allow anyone to transfer (no blacklisting)", async function () {
      const amount = ethers.utils.parseEther("1000");
      
      // Send tokens to multiple addresses (owner has tokens)
      await token.connect(owner).transfer(addr1.address, amount);
      await token.connect(owner).transfer(addr2.address, amount);
      
      // All addresses should be able to transfer
      expect(await token.canTransfer(addr1.address)).to.be.true;
      expect(await token.canTransfer(addr2.address)).to.be.true;
      expect(await token.canTransfer(addrs[0].address)).to.be.true;
      
      // Actual transfers should work
      await token.connect(addr1).transfer(addr2.address, amount);
      await token.connect(addr2).transfer(addrs[0].address, amount);
    });

    it("Should not allow minting beyond max supply", async function () {
      const maxSupply = await token.MAX_SUPPLY();
      const currentSupply = await token.totalSupply();
      const remainingSupply = maxSupply.sub(currentSupply);
      
      // Should be able to mint up to max supply (by owner)
      await token.connect(owner).mint(addr1.address, remainingSupply);
      expect(await token.totalSupply()).to.equal(maxSupply);
      
      // Should not be able to mint more
      await expect(
        token.connect(owner).mint(addr1.address, 1)
      ).to.be.revertedWith("Would exceed maximum supply");
    });
  });

  describe("Minting Controls", function () {
    it("Should allow owner to mint tokens initially", async function () {
      const amount = ethers.utils.parseEther("1000");
      await token.connect(owner).mint(addr1.address, amount);
      expect(await token.balanceOf(addr1.address)).to.equal(amount);
    });

    it("Should not allow non-owner to mint tokens", async function () {
      const amount = ethers.utils.parseEther("1000");
      await expect(
        token.connect(addr1).mint(addr1.address, amount)
      ).to.be.revertedWith("Ownable: caller is not the owner");
    });

    it("Should permanently disable minting when requested", async function () {
      const amount = ethers.utils.parseEther("1000");
      
      // Initially should be able to mint (by owner)
      await token.connect(owner).mint(addr1.address, amount);
      expect(await token.mintingDisabled()).to.be.false;
      
      // Disable minting (by owner)
      await token.connect(owner).disableMinting();
      expect(await token.mintingDisabled()).to.be.true;
      
      // Should no longer be able to mint
      await expect(
        token.connect(owner).mint(addr1.address, amount)
      ).to.be.revertedWith("Minting has been permanently disabled");
    });

    it("Should not allow non-owner to disable minting", async function () {
      await expect(
        token.connect(addr1).disableMinting()
      ).to.be.revertedWith("Ownable: caller is not the owner");
    });
  });

  describe("Ownership Controls", function () {
    it("Should allow owner to renounce ownership", async function () {
      expect(await token.owner()).to.equal(owner.address);
      
      await token.connect(owner).renounceOwnership();
      
      expect(await token.owner()).to.equal(ethers.constants.AddressZero);
    });

    it("Should not allow minting after ownership is renounced", async function () {
      const amount = ethers.utils.parseEther("1000");
      
      // Renounce ownership (by owner)
      await token.connect(owner).renounceOwnership();
      
      // Should not be able to mint anymore (no owner)
      await expect(
        token.connect(owner).mint(addr1.address, amount)
      ).to.be.revertedWith("Ownable: caller is not the owner");
    });
  });

  describe("Security Verification", function () {
    it("Should verify honeypot status correctly", async function () {
      // Initially not fully secure (owner can still mint)
      let [isSecure, reason] = await token.verifyNotHoneypot();
      expect(isSecure).to.be.false;
      expect(reason).to.contain("Owner can still mint tokens");
      
      // After disabling minting, more secure (by owner)
      await token.connect(owner).disableMinting();
      [isSecure, reason] = await token.verifyNotHoneypot();
      expect(isSecure).to.be.true;
      expect(reason).to.contain("Minting disabled");
      
      // After renouncing ownership, fully secure (by owner)
      await token.connect(owner).renounceOwnership();
      [isSecure, reason] = await token.verifyNotHoneypot();
      expect(isSecure).to.be.true;
      expect(reason).to.contain("fully decentralized");
    });

    it("Should protect against reentrancy attacks", async function () {
      const amount = ethers.utils.parseEther("1000");
      
      // Deploy a malicious contract that attempts reentrancy
      const MaliciousContract = await ethers.getContractFactory("MaliciousReentrancy");
      const malicious = await MaliciousContract.deploy(token.address);
      
      // Send tokens to malicious contract (owner has tokens)
      await token.connect(owner).transfer(malicious.address, amount);
      
      // The malicious contract should not be able to perform reentrancy
      // This test passes if no revert occurs from reentrancy guard
      expect(await token.balanceOf(malicious.address)).to.equal(amount);
    });
  });

  describe("Transfer Functions", function () {
    it("Should handle transfers with reentrancy protection", async function () {
      const amount = ethers.utils.parseEther("1000");
      
      // Normal transfers should work (owner has tokens)
      await token.connect(owner).transfer(addr1.address, amount);
      expect(await token.balanceOf(addr1.address)).to.equal(amount);
      
      // transferFrom should also work
      await token.connect(owner).approve(addr1.address, amount);
      await token.connect(addr1).transferFrom(owner.address, addr2.address, amount);
      expect(await token.balanceOf(addr2.address)).to.equal(amount);
    });
  });

  describe("Edge Cases", function () {
    it("Should handle zero transfers", async function () {
      await expect(token.connect(owner).transfer(addr1.address, 0)).to.not.be.reverted;
    });

    it("Should handle max supply exactly", async function () {
      const maxSupply = await token.MAX_SUPPLY();
      
      // Should be able to deploy with max supply
      const maxToken = await SEQToken.deploy(maxSupply, owner.address, ico.address);
      expect(await maxToken.totalSupply()).to.equal(maxSupply);
    });

    it("Should reject deployment with supply exceeding max", async function () {
      const maxSupply = await token.MAX_SUPPLY();
      const excessiveSupply = maxSupply + 1n;
      
      await expect(
        SEQToken.deploy(excessiveSupply, owner.address, ico.address)
      ).to.be.revertedWith("Total supply exceeds maximum");
    });
  });
});<|MERGE_RESOLUTION|>--- conflicted
+++ resolved
@@ -1,284 +1,76 @@
-const { expect } = require("chai");
-const { ethers } = require("hardhat");
+const { ethers, network } = require("hardhat");
 
-describe("SEQToken Security Tests", function () {
-  let SEQToken;
-  let token;
-  let deployer;
-  let owner;
-  let ico;
-  let addr1;
-  let addr2;
-  let addrs;
+async function main() {
+  console.log("🚀 Deploying SEQ Token...");
 
-  beforeEach(async function () {
-    SEQToken = await ethers.getContractFactory("SEQToken");
-    [deployer, owner, ico, addr1, addr2, ...addrs] = await ethers.getSigners();
-    
-<<<<<<< HEAD
-    // Deploy with 740,000 total supply (leaving 10,000 for minting tests), distributed 10% to owner, 90% to ico
-    const totalSupply = ethers.utils.parseEther("740000");
-=======
-    // Deploy with 100 million total supply, distributed 10% to owner, 90% to ico
-    const totalSupply = ethers.utils.parseEther("100000000");
->>>>>>> dced4b75
-    token = await SEQToken.deploy(totalSupply, owner.address, ico.address);
-  });
+  // Get the contract factory
+  const SEQToken = await ethers.getContractFactory("SEQToken");
 
-  describe("Deployment", function () {
-    it("Should deploy with correct total supply and distribution", async function () {
-<<<<<<< HEAD
-      const totalSupply = ethers.utils.parseEther("740000");
-      const expectedOwnerAmount = ethers.utils.parseEther("74000"); // 10%
-      const expectedIcoAmount = ethers.utils.parseEther("666000");   // 90%
-=======
-      const totalSupply = ethers.utils.parseEther("100000000");
-      const expectedOwnerAmount = ethers.utils.parseEther("10000000"); // 10%
-      const expectedIcoAmount = ethers.utils.parseEther("90000000");   // 90%
->>>>>>> dced4b75
-      
-      expect(await token.totalSupply()).to.equal(totalSupply);
-      expect(await token.balanceOf(owner.address)).to.equal(expectedOwnerAmount);
-      expect(await token.balanceOf(ico.address)).to.equal(expectedIcoAmount);
-    });
+  // Deployment parameters
+  const totalSupply = ethers.utils.parseEther("750000"); // 750,000 tokens
+  const owner = "0xf6b6F31737f8c42ebA6Ed06E624F08aC5a4e0FC0";
+  const ico = "0xf6b6F31737f8c42ebA6Ed06E624F08aC5a4e0FC0";
 
-    it("Should set correct owner", async function () {
-      expect(await token.owner()).to.equal(owner.address);
-    });
+  console.log("📋 Deployment Configuration:");
+  console.log(`Total Supply: ${ethers.utils.formatEther(totalSupply)} SEQ`);
+  console.log(`Owner Address: ${owner} (receives 10%)`);
+  console.log(`ICO Address: ${ico} (receives 90%)`);
+  
+  if (owner === ico) {
+    console.log("⚠️  Note: Owner and ICO addresses are the same, so one address will receive 100% of tokens");
+  }
 
-    it("Should have correct token details", async function () {
-      expect(await token.name()).to.equal("SEQ Token");
-      expect(await token.symbol()).to.equal("SEQ");
-      expect(await token.decimals()).to.equal(18);
-    });
+  // Deploy the contract
+  console.log("\n⏳ Deploying contract...");
+  const seqToken = await SEQToken.deploy(totalSupply, owner, ico);
+  await seqToken.deployed();
 
-    it("Should set max supply correctly", async function () {
-<<<<<<< HEAD
-      const maxSupply = ethers.utils.parseEther("750000"); // 750,000 tokens
-=======
-      const maxSupply = ethers.utils.parseEther("1000000000"); // 1 billion
->>>>>>> dced4b75
-      expect(await token.MAX_SUPPLY()).to.equal(maxSupply);
-    });
+  console.log("\n✅ SEQ Token deployed successfully!");
+  console.log(`📍 Contract Address: ${seqToken.address}`);
 
-    it("Should reject deployment with zero addresses", async function () {
-<<<<<<< HEAD
-      const totalSupply = ethers.utils.parseEther("750000");
-=======
-      const totalSupply = ethers.utils.parseEther("100000000");
->>>>>>> dced4b75
-      
-      await expect(
-        SEQToken.deploy(totalSupply, ethers.constants.AddressZero, ico.address)
-      ).to.be.revertedWith("Owner address cannot be zero");
-      
-      await expect(
-        SEQToken.deploy(totalSupply, owner.address, ethers.constants.AddressZero)
-      ).to.be.revertedWith("ICO address cannot be zero");
-    });
+  // Verify deployment
+  console.log("\n🔍 Verifying deployment...");
+  
+  const deployedTotalSupply = await seqToken.totalSupply();
+  const tokenName = await seqToken.name();
+  const tokenSymbol = await seqToken.symbol();
+  const ownerBalance = await seqToken.balanceOf(owner);
+  const icoBalance = await seqToken.balanceOf(ico);
+  const contractOwner = await seqToken.owner();
 
-    it("Should reject deployment with supply exceeding max", async function () {
-      const maxSupply = await token.MAX_SUPPLY();
-      const excessiveSupply = maxSupply + 1n;
-      
-      await expect(
-        SEQToken.deploy(excessiveSupply, owner.address, ico.address)
-      ).to.be.revertedWith("Total supply exceeds maximum");
-    });
-  });
+  console.log(`✅ Token Name: ${tokenName}`);
+  console.log(`✅ Token Symbol: ${tokenSymbol}`);
+  console.log(`✅ Total Supply: ${ethers.utils.formatEther(deployedTotalSupply)} SEQ`);
+  const ownerPct = (parseFloat(ethers.utils.formatEther(ownerBalance)) / parseFloat(ethers.utils.formatEther(deployedTotalSupply)) * 100).toFixed(2);
+  const icoPct = (parseFloat(ethers.utils.formatEther(icoBalance)) / parseFloat(ethers.utils.formatEther(deployedTotalSupply)) * 100).toFixed(2);
+  console.log(`✅ Owner Balance: ${ethers.utils.formatEther(ownerBalance)} SEQ (${ownerPct}%)`);
+  console.log(`✅ ICO Balance: ${ethers.utils.formatEther(icoBalance)} SEQ (${icoPct}%)`);
+  console.log(`✅ Contract Owner: ${contractOwner}`);
 
-  describe("Honeypot Prevention Tests", function () {
-    it("Should allow normal transfers without restrictions", async function () {
-      const amount = ethers.utils.parseEther("1000");
-      
-      // Transfer from owner to addr1 (owner has 10% of tokens)
-      await token.connect(owner).transfer(addr1.address, amount);
-      expect(await token.balanceOf(addr1.address)).to.equal(amount);
-      
-      // Transfer from addr1 to addr2
-      await token.connect(addr1).transfer(addr2.address, amount);
-      expect(await token.balanceOf(addr2.address)).to.equal(amount);
-      expect(await token.balanceOf(addr1.address)).to.equal(0);
-    });
+  // Security status check
+  if (typeof seqToken.verifyNotHoneypot === "function") {
+    console.log("\n🛡️  Security Status:");
+    const [isSecure, reason] = await seqToken.verifyNotHoneypot();
+    console.log(`Status: ${isSecure ? "✅ Secure" : "⚠️  Not fully secure"}`);
+    console.log(`Reason: ${reason}`);
+  }
 
-    it("Should not have any transfer fees or taxes", async function () {
-      const amount = ethers.utils.parseEther("1000");
-      
-      // Check getTransferAmount returns full amount
-      expect(await token.getTransferAmount(amount)).to.equal(amount);
-      
-      // Check transfer tax is 0
-      expect(await token.getTransferTax()).to.equal(0);
-      
-      // Actual transfer should send full amount (owner has tokens)
-      await token.connect(owner).transfer(addr1.address, amount);
-      expect(await token.balanceOf(addr1.address)).to.equal(amount);
-    });
+  console.log("\n🎯 Next Steps:");
+  console.log("1. Verify contract on block explorer");
+  console.log("2. Test token transfers");
+  console.log("3. For full decentralization, call:");
+  console.log("   - seqToken.disableMinting()");
+  console.log("   - seqToken.renounceOwnership()");
 
-    it("Should allow anyone to transfer (no blacklisting)", async function () {
-      const amount = ethers.utils.parseEther("1000");
-      
-      // Send tokens to multiple addresses (owner has tokens)
-      await token.connect(owner).transfer(addr1.address, amount);
-      await token.connect(owner).transfer(addr2.address, amount);
-      
-      // All addresses should be able to transfer
-      expect(await token.canTransfer(addr1.address)).to.be.true;
-      expect(await token.canTransfer(addr2.address)).to.be.true;
-      expect(await token.canTransfer(addrs[0].address)).to.be.true;
-      
-      // Actual transfers should work
-      await token.connect(addr1).transfer(addr2.address, amount);
-      await token.connect(addr2).transfer(addrs[0].address, amount);
-    });
+  if (network.name !== "hardhat" && network.name !== "localhost") {
+    console.log("\n📋 Contract verification command:");
+    console.log(`npx hardhat verify --network ${network.name} ${seqToken.address} "${totalSupply}" "${owner}" "${ico}"`);
+  }
+}
 
-    it("Should not allow minting beyond max supply", async function () {
-      const maxSupply = await token.MAX_SUPPLY();
-      const currentSupply = await token.totalSupply();
-      const remainingSupply = maxSupply.sub(currentSupply);
-      
-      // Should be able to mint up to max supply (by owner)
-      await token.connect(owner).mint(addr1.address, remainingSupply);
-      expect(await token.totalSupply()).to.equal(maxSupply);
-      
-      // Should not be able to mint more
-      await expect(
-        token.connect(owner).mint(addr1.address, 1)
-      ).to.be.revertedWith("Would exceed maximum supply");
-    });
-  });
-
-  describe("Minting Controls", function () {
-    it("Should allow owner to mint tokens initially", async function () {
-      const amount = ethers.utils.parseEther("1000");
-      await token.connect(owner).mint(addr1.address, amount);
-      expect(await token.balanceOf(addr1.address)).to.equal(amount);
-    });
-
-    it("Should not allow non-owner to mint tokens", async function () {
-      const amount = ethers.utils.parseEther("1000");
-      await expect(
-        token.connect(addr1).mint(addr1.address, amount)
-      ).to.be.revertedWith("Ownable: caller is not the owner");
-    });
-
-    it("Should permanently disable minting when requested", async function () {
-      const amount = ethers.utils.parseEther("1000");
-      
-      // Initially should be able to mint (by owner)
-      await token.connect(owner).mint(addr1.address, amount);
-      expect(await token.mintingDisabled()).to.be.false;
-      
-      // Disable minting (by owner)
-      await token.connect(owner).disableMinting();
-      expect(await token.mintingDisabled()).to.be.true;
-      
-      // Should no longer be able to mint
-      await expect(
-        token.connect(owner).mint(addr1.address, amount)
-      ).to.be.revertedWith("Minting has been permanently disabled");
-    });
-
-    it("Should not allow non-owner to disable minting", async function () {
-      await expect(
-        token.connect(addr1).disableMinting()
-      ).to.be.revertedWith("Ownable: caller is not the owner");
-    });
-  });
-
-  describe("Ownership Controls", function () {
-    it("Should allow owner to renounce ownership", async function () {
-      expect(await token.owner()).to.equal(owner.address);
-      
-      await token.connect(owner).renounceOwnership();
-      
-      expect(await token.owner()).to.equal(ethers.constants.AddressZero);
-    });
-
-    it("Should not allow minting after ownership is renounced", async function () {
-      const amount = ethers.utils.parseEther("1000");
-      
-      // Renounce ownership (by owner)
-      await token.connect(owner).renounceOwnership();
-      
-      // Should not be able to mint anymore (no owner)
-      await expect(
-        token.connect(owner).mint(addr1.address, amount)
-      ).to.be.revertedWith("Ownable: caller is not the owner");
-    });
-  });
-
-  describe("Security Verification", function () {
-    it("Should verify honeypot status correctly", async function () {
-      // Initially not fully secure (owner can still mint)
-      let [isSecure, reason] = await token.verifyNotHoneypot();
-      expect(isSecure).to.be.false;
-      expect(reason).to.contain("Owner can still mint tokens");
-      
-      // After disabling minting, more secure (by owner)
-      await token.connect(owner).disableMinting();
-      [isSecure, reason] = await token.verifyNotHoneypot();
-      expect(isSecure).to.be.true;
-      expect(reason).to.contain("Minting disabled");
-      
-      // After renouncing ownership, fully secure (by owner)
-      await token.connect(owner).renounceOwnership();
-      [isSecure, reason] = await token.verifyNotHoneypot();
-      expect(isSecure).to.be.true;
-      expect(reason).to.contain("fully decentralized");
-    });
-
-    it("Should protect against reentrancy attacks", async function () {
-      const amount = ethers.utils.parseEther("1000");
-      
-      // Deploy a malicious contract that attempts reentrancy
-      const MaliciousContract = await ethers.getContractFactory("MaliciousReentrancy");
-      const malicious = await MaliciousContract.deploy(token.address);
-      
-      // Send tokens to malicious contract (owner has tokens)
-      await token.connect(owner).transfer(malicious.address, amount);
-      
-      // The malicious contract should not be able to perform reentrancy
-      // This test passes if no revert occurs from reentrancy guard
-      expect(await token.balanceOf(malicious.address)).to.equal(amount);
-    });
-  });
-
-  describe("Transfer Functions", function () {
-    it("Should handle transfers with reentrancy protection", async function () {
-      const amount = ethers.utils.parseEther("1000");
-      
-      // Normal transfers should work (owner has tokens)
-      await token.connect(owner).transfer(addr1.address, amount);
-      expect(await token.balanceOf(addr1.address)).to.equal(amount);
-      
-      // transferFrom should also work
-      await token.connect(owner).approve(addr1.address, amount);
-      await token.connect(addr1).transferFrom(owner.address, addr2.address, amount);
-      expect(await token.balanceOf(addr2.address)).to.equal(amount);
-    });
-  });
-
-  describe("Edge Cases", function () {
-    it("Should handle zero transfers", async function () {
-      await expect(token.connect(owner).transfer(addr1.address, 0)).to.not.be.reverted;
-    });
-
-    it("Should handle max supply exactly", async function () {
-      const maxSupply = await token.MAX_SUPPLY();
-      
-      // Should be able to deploy with max supply
-      const maxToken = await SEQToken.deploy(maxSupply, owner.address, ico.address);
-      expect(await maxToken.totalSupply()).to.equal(maxSupply);
-    });
-
-    it("Should reject deployment with supply exceeding max", async function () {
-      const maxSupply = await token.MAX_SUPPLY();
-      const excessiveSupply = maxSupply + 1n;
-      
-      await expect(
-        SEQToken.deploy(excessiveSupply, owner.address, ico.address)
-      ).to.be.revertedWith("Total supply exceeds maximum");
-    });
-  });
-});+main()
+  .then(() => process.exit(0))
+  .catch((error) => {
+    console.error("❌ Deployment failed:", error);
+    process.exit(1);
+  });